from collections import defaultdict
import numpy as np
import dask.array as da
from dask import sharedict, core
from dask.delayed import Delayed
from dask.base import tokenize
import uuid

def rec_dd():
    """Recursively update defaultdicts to avoid key errors"""
    return defaultdict(rec_dd)


def dstack(dsts):
    """dask.array.dstack with one array is slow"""
    if len(dsts) > 1:
        return da.dstack(dsts)
    else:
        return da.atleast_3d(dsts[0])


def da_zeros(shape, chunks):
    """Create a dask array of broadcasted zeros"""
    return da.from_array(np.broadcast_to(np.float32(0), shape), chunks)


def store(sources, targets):
    """
    Adapted from dask.array.store
    :param sources: sources dask arrays
    :param targets: target data store locations
    :return: None
    """
<<<<<<< HEAD
    # # For debugging
    # # -------------
    # for source, target in zip(sources, targets):
    #     target[:] = source.compute()
    # return
    # # -------------
=======
    # For debugging
    # -------------
    # for source, target in zip(sources, targets):
    #     target[:] = source.compute()
    # return
    # -------------
>>>>>>> be1ce5e7

    # Optimize all sources together
    sources_dsk = sharedict.merge(*[e.__dask_graph__() for e in sources])
    sources_dsk = da.core.Array.__dask_optimize__(
        sources_dsk,
        list(core.flatten([e.__dask_keys__() for e in sources]))
    )

    # Optimize all targets together
    targets2 = targets
    targets_keys = []
    targets_dsk = []

    targets_dsk = sharedict.merge(*targets_dsk)
    targets_dsk = Delayed.__dask_optimize__(targets_dsk, targets_keys)

    store_keys = []
    store_dsk = []
    for tgt, src, reg in zip(targets2, sources, [None] * len(sources)):
        src = da.core.Array(sources_dsk, src.name, src.chunks, src.dtype)

        each_store_dsk = da.core.insert_to_ooc(
            src, tgt, lock=True, region=reg,
            return_stored=False, load_stored=False
        )

        # Ensure the store keys are unique with a uuid, as duplicate graphs will result in missed stores
        unique_store_id = str(uuid.uuid4())
        each_store_dsk = {(key[0] + unique_store_id,) + key[1:]: val
                          for key, val in each_store_dsk.items()}

        store_keys.extend(each_store_dsk.keys())
        store_dsk.append(each_store_dsk)

    store_dsk = sharedict.merge(*store_dsk)
    store_dsk = sharedict.merge(store_dsk, targets_dsk, sources_dsk)

    name = 'store-' + tokenize(*store_keys)
    dsk = sharedict.merge({name: store_keys}, store_dsk)
    result = Delayed(name, dsk)

    result.compute()<|MERGE_RESOLUTION|>--- conflicted
+++ resolved
@@ -31,21 +31,12 @@
     :param targets: target data store locations
     :return: None
     """
-<<<<<<< HEAD
-    # # For debugging
-    # # -------------
-    # for source, target in zip(sources, targets):
-    #     target[:] = source.compute()
-    # return
-    # # -------------
-=======
     # For debugging
     # -------------
     # for source, target in zip(sources, targets):
     #     target[:] = source.compute()
     # return
     # -------------
->>>>>>> be1ce5e7
 
     # Optimize all sources together
     sources_dsk = sharedict.merge(*[e.__dask_graph__() for e in sources])
