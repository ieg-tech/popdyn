import psycopg2
import boto3

conn = psycopg2.connect(
    database="alces",
    host="alces-production.crwj7evtykeu.us-west-2.rds.amazonaws.com",
    user="aluf_user",
    password="Et1GY83yhR",
    port="15567"
)

# # Development scenarios:
# # CBGC High Development Scenario
# # RCP 8.5 induced land cover shift 1.0%
# indicator_names = [
#     'Barren lands',
#     'Sub-polar or polar barren-lichen-moss',
#     'Sub-polar or polar shrubland-lichen-moss',
#     'Temperate or sub-polar shrubland',
#     'Mixed forest',
#     'Sub-polar taiga needleleaf forest',
#     'Temperate or sub-polar broadleaf deciduous forest',
#     'Temperate or sub-polar needleleaf forest',
#     'Waterbodies adjusted',
#     'Watercourse',
#     'Wetland',
#     'CBGC Forest Age',
#     'Moving window 10 km Linear Footprint',
#     'Moving window 10 km Polygonal Footprint',
<<<<<<< HEAD

#     'Snow and Ice',
#     'Sub-polar or polar grassland-lichen-moss',
#     'Temperate or sub-polar grassland',
# ]

# # Barren lands
# # Mixed forest
# # Sub-polar or polar barren-lichen-moss
# # Sub-polar or polar shrubland-lichen-moss
# # Sub-polar taiga needleleaf forest
# # Temperate or sub-polar broadleaf deciduous forest
# # Temperate or sub-polar needleleaf forest
# # Temperate or sub-polar shrubland
# # Watercourse
# # Wetland


=======

#     'Snow and Ice',
#     'Sub-polar or polar grassland-lichen-moss',
#     'Temperate or sub-polar grassland',
# ]

# # Barren lands
# # Mixed forest
# # Sub-polar or polar barren-lichen-moss
# # Sub-polar or polar shrubland-lichen-moss
# # Sub-polar taiga needleleaf forest
# # Temperate or sub-polar broadleaf deciduous forest
# # Temperate or sub-polar needleleaf forest
# # Temperate or sub-polar shrubland
# # Watercourse
# # Wetland


>>>>>>> a202e940
# indicators = [
#     {
#         'indicator_name': name,
#         'scenarios': [
#             'CBGC High Development Scenario',
#             # 'historic - empirical or loaded from outside data'
#         ],
#     } for name in indicator_names
# ]
<<<<<<< HEAD

# # Climate scenarios:
# # CanESM2 RCP 8.5
# indicator_names = [
#     'BA Calving Slope z',
#     'BA Calving Aspect z',
#     'BA Summer Min Elev z',
#     'BA Summer Slope z',
#     'BA Summer Aspect z',
#     'BA Summer Min Temp z',
#     'BA Summer Evaporation z',
#     'BA Summer Precipitation z',
#     'BA Fall Min Elev z',
#     'BA Fall Slope z',
#     'BA Fall Aspect z',
#     'BA Fall Average Temperature z',
#     'BA Fall Evaporation z',
#     'BA Fall Precipitation z',
#     'BA Winter Slope z',
#     'BA Winter Aspect z',
#     'BA Winter Maximum Temperature z',
# ]
=======

# Climate scenarios:
# CanESM2 RCP 8.5
indicator_names = [
    'BA Calving Slope z',
    'BA Calving Aspect z',
    'BA Summer Min Elev z',
    'BA Summer Slope z',
    'BA Summer Aspect z',
    'BA Summer Min Temp z',
    'BA Summer Evaporation z',
    'BA Summer Precipitation z',
    'BA Fall Min Elev z',
    'BA Fall Slope z',
    'BA Fall Aspect z',
    'BA Fall Average Temperature z',
    'BA Fall Evaporation z',
    'BA Fall Precipitation z',
    'BA Winter Slope z',
    'BA Winter Aspect z',
    'BA Winter Maximum Temperature z',
]
indicators = [
    {
        'indicator_name': name,
        'scenarios': [
            'CanESM2 RCP 8.5',
            'historic - empirical or loaded from outside data'
        ],
    } for name in indicator_names
]

>>>>>>> a202e940
# indicators = [
#     {
#         'indicator_name': name,
#         'scenarios': [
<<<<<<< HEAD
#             'CanESM2 RCP 8.5',
#             'historic - empirical or loaded from outside data'
#         ],
#     } for name in indicator_names
=======
#             'CBGC High Development Scenario',
#             # 'historic - empirical or loaded from outside data'
#         ],
#     } for name in [
#         'BA RSF - Spring Migration',
#         'BA RSF - Calving',
#         'BA expRSF linear stretch - Calving',
#         'BA RSF - Summer',
#         'BA RSF - Fall',
#         'BA RSF - Winter',
#     ]
>>>>>>> a202e940
# ]

indicators = [
    {
        'indicator_name': name,
        'scenarios': [
            'CBGC High Development Scenario',
            # 'historic - empirical or loaded from outside data'
        ],
    } for name in [
        'BA RSF - Spring Migration',
        'BA RSF - Calving',
        'BA expRSF linear stretch - Calving',
        'BA RSF - Summer',
        'BA RSF - Fall',
        'BA RSF - Winter',
    ]
]

s3_client = boto3.Session(profile_name='ao').client('s3')

with open('import.csv', 'w') as f:
    f.write("name,start_date,url\n")
    for indicator in indicators:

        cursor = conn.cursor()
        indicator_name = indicator['indicator_name']

        if 'scenarios' in indicator:
            scenarios_in_term = ', '.join([f"'{s}'" for s in indicator['scenarios']])
            cursor.execute(
                f"""
                SELECT map_rasterfileindicator.year,map_superregion.db_code,map_rasterfileindicator.filename
                    FROM map_indicator
                    INNER JOIN map_superregion ON map_superregion.id=map_indicator.super_region_id
                    INNER JOIN map_rasterfileindicator ON map_rasterfileindicator.indicator_id = map_indicator.id
                    INNER JOIN mapper_scenario ON mapper_scenario.id=map_rasterfileindicator.scenario_id
                    WHERE map_indicator.name = '{indicator_name}' AND mapper_scenario.name IN ({scenarios_in_term})
                    ORDER BY map_rasterfileindicator.year;
                """,
            )
        else:
            cursor.execute(
                f"""
                SELECT map_rasterfileindicator.year,map_superregion.db_code,map_rasterfileindicator.filename
                    FROM map_indicator
                    INNER JOIN map_superregion ON map_superregion.id=map_indicator.super_region_id
                    INNER JOIN map_rasterfileindicator ON map_rasterfileindicator.indicator_id = map_indicator.id
                    WHERE map_indicator.name = '{indicator_name}'
                    ORDER BY map_rasterfileindicator.year;
                """,
            )

        flow_name = indicator.get('flow_name', indicator['indicator_name'])
        print(f'Query results for "{flow_name}": {cursor.rowcount}')
        for (year, db_code, filename) in cursor.fetchall():
            resolution = 1000
            # if flow_name == "Waterbodies adjusted":
            #     resolution = 100
            presigned_get = s3_client.generate_presigned_url(
                'get_object',
                Params={'Bucket': 'rasters', 'Key': f'indicators_{db_code}_{resolution}_{filename}'},
                ExpiresIn=72*3600
            )
            f.write(f"{flow_name},{year},{presigned_get}\n")<|MERGE_RESOLUTION|>--- conflicted
+++ resolved
@@ -27,7 +27,6 @@
 #     'CBGC Forest Age',
 #     'Moving window 10 km Linear Footprint',
 #     'Moving window 10 km Polygonal Footprint',
-<<<<<<< HEAD
 
 #     'Snow and Ice',
 #     'Sub-polar or polar grassland-lichen-moss',
@@ -46,26 +45,6 @@
 # # Wetland
 
 
-=======
-
-#     'Snow and Ice',
-#     'Sub-polar or polar grassland-lichen-moss',
-#     'Temperate or sub-polar grassland',
-# ]
-
-# # Barren lands
-# # Mixed forest
-# # Sub-polar or polar barren-lichen-moss
-# # Sub-polar or polar shrubland-lichen-moss
-# # Sub-polar taiga needleleaf forest
-# # Temperate or sub-polar broadleaf deciduous forest
-# # Temperate or sub-polar needleleaf forest
-# # Temperate or sub-polar shrubland
-# # Watercourse
-# # Wetland
-
-
->>>>>>> a202e940
 # indicators = [
 #     {
 #         'indicator_name': name,
@@ -75,7 +54,6 @@
 #         ],
 #     } for name in indicator_names
 # ]
-<<<<<<< HEAD
 
 # # Climate scenarios:
 # # CanESM2 RCP 8.5
@@ -98,7 +76,37 @@
 #     'BA Winter Aspect z',
 #     'BA Winter Maximum Temperature z',
 # ]
-=======
+# indicators = [
+#     {
+#         'indicator_name': name,
+#         'scenarios': [
+#             'CanESM2 RCP 8.5',
+#             'historic - empirical or loaded from outside data'
+#         ],
+#     } for name in indicator_names
+# ]
+
+# # Barren lands
+# # Mixed forest
+# # Sub-polar or polar barren-lichen-moss
+# # Sub-polar or polar shrubland-lichen-moss
+# # Sub-polar taiga needleleaf forest
+# # Temperate or sub-polar broadleaf deciduous forest
+# # Temperate or sub-polar needleleaf forest
+# # Temperate or sub-polar shrubland
+# # Watercourse
+# # Wetland
+
+
+# indicators = [
+#     {
+#         'indicator_name': name,
+#         'scenarios': [
+#             'CBGC High Development Scenario',
+#             # 'historic - empirical or loaded from outside data'
+#         ],
+#     } for name in indicator_names
+# ]
 
 # Climate scenarios:
 # CanESM2 RCP 8.5
@@ -121,41 +129,6 @@
     'BA Winter Aspect z',
     'BA Winter Maximum Temperature z',
 ]
-indicators = [
-    {
-        'indicator_name': name,
-        'scenarios': [
-            'CanESM2 RCP 8.5',
-            'historic - empirical or loaded from outside data'
-        ],
-    } for name in indicator_names
-]
-
->>>>>>> a202e940
-# indicators = [
-#     {
-#         'indicator_name': name,
-#         'scenarios': [
-<<<<<<< HEAD
-#             'CanESM2 RCP 8.5',
-#             'historic - empirical or loaded from outside data'
-#         ],
-#     } for name in indicator_names
-=======
-#             'CBGC High Development Scenario',
-#             # 'historic - empirical or loaded from outside data'
-#         ],
-#     } for name in [
-#         'BA RSF - Spring Migration',
-#         'BA RSF - Calving',
-#         'BA expRSF linear stretch - Calving',
-#         'BA RSF - Summer',
-#         'BA RSF - Fall',
-#         'BA RSF - Winter',
-#     ]
->>>>>>> a202e940
-# ]
-
 indicators = [
     {
         'indicator_name': name,
